/*
 * Copyright (C) 2018. OpenLattice, Inc.
 *
 * This program is free software: you can redistribute it and/or modify
 * it under the terms of the GNU General Public License as published by
 * the Free Software Foundation, either version 3 of the License, or
 * (at your option) any later version.
 *
 * This program is distributed in the hope that it will be useful,
 * but WITHOUT ANY WARRANTY; without even the implied warranty of
 * MERCHANTABILITY or FITNESS FOR A PARTICULAR PURPOSE.  See the
 * GNU General Public License for more details.
 *
 * You should have received a copy of the GNU General Public License
 * along with this program.  If not, see <http://www.gnu.org/licenses/>.
 *
 * You can contact the owner of the copyright at support@openlattice.com
 *
 *
 */

package com.openlattice.launchpad.configuration

import com.fasterxml.jackson.annotation.JsonProperty
import java.util.*

/**
 *
 * @author Matthew Tamayo-Rios &lt;matthew@openlattice.com&gt;
 */
<<<<<<< HEAD
=======
const val SOURCE = "source"
const val DESTINATION = "destination"


>>>>>>> 7f9ac63d
data class Integration(
        @JsonProperty(DESCRIPTION) val description : String = "",
        @JsonProperty(SOURCE) val source: String,
        @JsonProperty(DESTINATION) val destination: String,
        @JsonProperty("gluttony") val gluttony : Boolean = false
)<|MERGE_RESOLUTION|>--- conflicted
+++ resolved
@@ -22,19 +22,11 @@
 package com.openlattice.launchpad.configuration
 
 import com.fasterxml.jackson.annotation.JsonProperty
-import java.util.*
 
 /**
  *
  * @author Matthew Tamayo-Rios &lt;matthew@openlattice.com&gt;
  */
-<<<<<<< HEAD
-=======
-const val SOURCE = "source"
-const val DESTINATION = "destination"
-
-
->>>>>>> 7f9ac63d
 data class Integration(
         @JsonProperty(DESCRIPTION) val description : String = "",
         @JsonProperty(SOURCE) val source: String,

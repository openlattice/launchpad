--- conflicted
+++ resolved
@@ -29,14 +29,9 @@
 import org.apache.spark.sql.SaveMode
 import org.apache.spark.sql.SparkSession
 import org.slf4j.LoggerFactory
-<<<<<<< HEAD
-=======
-import java.io.File
-import java.lang.Exception
 import java.net.InetAddress
 import java.time.OffsetDateTime
 import java.util.*
->>>>>>> d8b04005
 
 /**
  *
@@ -91,25 +86,10 @@
                         logger.info("Read from source: {}", datasource)
                         //Only CSV and JDBC are tested.
                         when (destination.writeDriver) {
-<<<<<<< HEAD
                             CSV_DRIVER -> ds.write().option(HEADER, true).csv(destination.writeUrl)
                             PARQUET_DRIVER -> ds.write().parquet(destination.writeUrl)
                             ORC_DRIVER -> ds.write().orc(destination.writeUrl)
-                            else -> ds.write()
-                                    .option("batchsize", destination.batchSize.toLong())
-                                    .option(WRITE_DRIVER, destination.writeDriver)
-                                    .mode(SaveMode.Overwrite)
-                                    .jdbc(
-                                            destination.writeUrl,
-                                            integration.destination,
-                                            destination.properties
-                                    )
-=======
-                            CSV_DRIVER -> ds.write().option("header", true).csv(destination.writeUrl)
-                            "parquet" -> ds.write().parquet(destination.writeUrl)
-                            "orc" -> ds.write().orc(destination.writeUrl)
                             else -> toDatabase(integrationConfiguration.name, ds, destination, integration)
->>>>>>> d8b04005
                         }
                         logger.info("Wrote to name: {}", destination)
                     }
@@ -134,7 +114,7 @@
             try {
                 ds.write()
                         .option("batchsize", destination.batchSize.toLong())
-                        .option("driver", destination.writeDriver)
+                        .option(WRITE_DRIVER, destination.writeDriver)
                         .mode(SaveMode.Overwrite)
                         .jdbc(
                                 destination.writeUrl,

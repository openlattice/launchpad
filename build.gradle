--- conflicted
+++ resolved
@@ -1,192 +1,187 @@
-plugins {
-    id "application"
-    id "java"
-    id "eclipse"
-    id "idea"
-    id "jacoco"
-    id 'com.github.spotbugs' version '1.6.6'
-    id 'org.jetbrains.kotlin.jvm' version '1.3.10'
-    id 'org.jetbrains.kotlin.plugin.spring' version '1.3.10'
-}
-
-description = "Launchpad"
-group = "com.openlattice"
-
-ext.projectName = "launchpad"
-ext.scmUrl = 'scm:git:https://github.com/openlattice/launchpad.git'
-ext.connectionUrl = 'scm:git:https://github.com/openlattice/launchpad.git'
-ext.developerConnectionUrl = 'scm:git:https://github.com/openlattice/launchpad.git'
-
-apply from: "https://raw.githubusercontent.com/openlattice/gradles/master/openlattice.gradle"
-
-def LAUNCHPAD_XMS = "$System.env.LAUNCHPAD_XMS"
-def LAUNCHPAD_XMX = "$System.env.LAUNCHAPD_XMX"
-def LP_ARGS = "$System.env.LAUNCHPAD_ARGS"
-def PARALLEL = "$System.env.PARALLELISM"
-def GC = "$System.env.GC"
-
-if (LAUNCHPAD_XMS == 'null' || LAUNCHPAD_XMS == null || LAUNCHPAD_XMS == "") {
-    LAUNCHPAD_XMS = '-Xms1g'
-}
-
-if (LAUNCHPAD_XMX == 'null' || LAUNCHPAD_XMX == null || LAUNCHPAD_XMX == "") {
-    LAUNCHPAD_XMX = '-Xms4g'
-}
-
-if (LP_ARGS == 'null' || LP_ARGS == null || LP_ARGS == "") {
-    LP_ARGS = 'cassandra spark local'
-}
-
-if (PARALLEL == 'null' || PARALLEL == null || PARALLEL == "") {
-    PARALLEL = "-Djava.util.concurrent.ForkJoinPool.common.parallelism=" + Runtime.runtime.availableProcessors()
-}
-
-if (GC == 'null' || GC == null || GC == "") {
-    GC = "-XX:+UseG1GC"
-}
-
-
-mainClassName = "com.openlattice.launchpad.LaunchPad"
-applicationDefaultJvmArgs = [LAUNCHPAD_XMS, LAUNCHPAD_XMX, "-server", PARALLEL, GC]
-sourceCompatibility = JavaVersion.VERSION_1_8
-targetCompatibility = JavaVersion.VERSION_1_8
-
-println "Using java args for running ${projectName}: " + Arrays.toString(applicationDefaultJvmArgs)
-
-run {
-    if (LP_ARGS != null) {
-        args LP_ARGS.split()
-    } else if (System.getProperty("exec.args") != null) {
-        args System.getProperty("exec.args").split()
-    }
-}
-
-println "Enabled profiles: " + Arrays.toString(run.args)
-
-spotbugs {
-    toolVersion = '3.1.9'
-}
-
-jacoco {
-    toolVersion = "0.8.2"
-}
-
-tasks.withType(com.github.spotbugs.SpotBugsTask) {
-    reports {
-        xml.enabled = false
-        html.enabled = true
-    }
-}
-
-configurations {
-    provided
-}
-
-configurations.all {
-    exclude module: 'slf4j-log4j12'
-    exclude group: 'asm', module: 'asm'
-}
-
-sourceSets {
-    main.compileClasspath += configurations.provided
-    test.compileClasspath += configurations.provided
-    test.runtimeClasspath += configurations.provided
-}
-
-jar {
-    doFirst {
-        manifest {
-            attributes "Class-Path": configurations.runtime.files.collect { it.getName() }.join(" ")
-        }
-    }
-}
-ext.jv = jackson_version
-        //"2.8.11"
-dependencies {
-    spotbugsPlugins 'com.h3xstream.findsecbugs:findsecbugs-plugin:1.7.1'
-    compileOnly 'net.jcip:jcip-annotations:1.0'
-    compileOnly 'com.github.spotbugs:spotbugs-annotations:3.1.3'
-    testCompileOnly 'net.jcip:jcip-annotations:1.0'
-    testCompileOnly 'com.github.spotbugs:spotbugs-annotations:3.1.3'
-
-    /*
-     * SL4J + LOG4J2
-     */
-    compile group: "org.slf4j", name: "slf4j-api", version: "${slf4j_version}"
-
-    compile group: 'org.apache.logging.log4j', name: 'log4j-slf4j-impl', version: "${log4j_version}"
-    compile group: 'org.apache.logging.log4j', name: 'log4j-api', version: "${log4j_version}"
-    compile group: 'org.apache.logging.log4j', name: 'log4j-core', version: "${log4j_version}"
-    compile group: 'org.apache.logging.log4j', name: 'log4j-web', version: "${log4j_version}"
-
-    compile 'commons-cli:commons-cli:1.4'
-
-<<<<<<< HEAD
-//    compile 'com.microsoft.sqlserver:mssql-jdbc:6.2.2.jre8'
-    compile 'org.postgresql:postgresql:42.1.4'
-=======
->>>>>>> d8b06d02
-    compile 'com.zaxxer:HikariCP:2.7.1'
-    compile 'com.microsoft.sqlserver:mssql-jdbc:6.2.2.jre8'
-    compile 'org.postgresql:postgresql:42.2.5'
-    compile fileTree(dir: 'lib/', include: '*.jar')
-
-
-    compile "org.apache.spark:spark-core_2.11:${spark_version}"
-    compile "org.apache.spark:spark-sql_2.11:${spark_version}"
-    compile "org.apache.spark:spark-mllib_2.11:${spark_version}"
-    compile "org.apache.spark:spark-graphx_2.11:${spark_version}"
-    compile "org.apache.spark:spark-streaming_2.11:${spark_version}"
-
-    compile "com.fasterxml.jackson.core:jackson-core:${jv}"
-    compile "com.fasterxml.jackson.core:jackson-databind:${jv}"
-    compile "com.fasterxml.jackson.datatype:jackson-datatype-guava:${jv}"
-    compile "com.fasterxml.jackson.module:jackson-module-jaxb-annotations:${jv}"
-    compile "com.fasterxml.jackson.module:jackson-module-afterburner:${jv}"
-    compile "com.fasterxml.jackson.dataformat:jackson-dataformat-smile:${jv}"
-    compile "com.fasterxml.jackson.dataformat:jackson-dataformat-yaml:${jv}"
-    compile "com.fasterxml.jackson.jaxrs:jackson-jaxrs-json-provider:${jv}"
-    compile "com.fasterxml.jackson.datatype:jackson-datatype-joda:${jv}"
-    compile "com.fasterxml.jackson.datatype:jackson-datatype-jsr310:${jv}"
-    compile "com.fasterxml.jackson.datatype:jackson-datatype-jdk8:${jv}"
-    compile "com.fasterxml.jackson.module:jackson-module-kotlin:${jv}"
-    compile "com.fasterxml.jackson.module:jackson-module-scala_2.11:${jv}"
-    compile 'org.yaml:snakeyaml:${snakeyaml_version}'
-
-    compile "org.ow2.asm:asm:5.0.4"
-    compile "org.jetbrains.kotlin:kotlin-stdlib-jdk8:$kotlin_version"
-
-    compile fileTree(dir: "./lib")
-
-    /*
-     * TESTING
-     */
-    testCompile "junit:junit:${junit_version}"
-    testCompile "org.mockito:mockito-all:${mockito_version}"
-
-}
-
-startScripts {
-    classpath = files(jar.archivePath)
-}
-
-eclipse {
-    ext.downloadSources = true
-    ext.downloadJavadoc = true
-
-    ext.sourceCompatibility = JavaVersion.VERSION_1_8
-    ext.targetCompatibility = JavaVersion.VERSION_1_8
-}
-
-eclipse.classpath.plusConfigurations += [configurations.provided]
-
-compileKotlin {
-    kotlinOptions {
-        jvmTarget = "1.8"
-    }
-}
-compileTestKotlin {
-    kotlinOptions {
-        jvmTarget = "1.8"
-    }
-}
+plugins {
+    id "application"
+    id "java"
+    id "eclipse"
+    id "idea"
+    id "jacoco"
+    id 'com.github.spotbugs' version '1.6.6'
+    id 'org.jetbrains.kotlin.jvm' version '1.3.10'
+    id 'org.jetbrains.kotlin.plugin.spring' version '1.3.10'
+}
+
+description = "Launchpad"
+group = "com.openlattice"
+
+ext.projectName = "launchpad"
+ext.scmUrl = 'scm:git:https://github.com/openlattice/launchpad.git'
+ext.connectionUrl = 'scm:git:https://github.com/openlattice/launchpad.git'
+ext.developerConnectionUrl = 'scm:git:https://github.com/openlattice/launchpad.git'
+
+apply from: "https://raw.githubusercontent.com/openlattice/gradles/master/openlattice.gradle"
+
+def LAUNCHPAD_XMS = "$System.env.LAUNCHPAD_XMS"
+def LAUNCHPAD_XMX = "$System.env.LAUNCHAPD_XMX"
+def LP_ARGS = "$System.env.LAUNCHPAD_ARGS"
+def PARALLEL = "$System.env.PARALLELISM"
+def GC = "$System.env.GC"
+
+if (LAUNCHPAD_XMS == 'null' || LAUNCHPAD_XMS == null || LAUNCHPAD_XMS == "") {
+    LAUNCHPAD_XMS = '-Xms1g'
+}
+
+if (LAUNCHPAD_XMX == 'null' || LAUNCHPAD_XMX == null || LAUNCHPAD_XMX == "") {
+    LAUNCHPAD_XMX = '-Xms4g'
+}
+
+if (LP_ARGS == 'null' || LP_ARGS == null || LP_ARGS == "") {
+    LP_ARGS = 'cassandra spark local'
+}
+
+if (PARALLEL == 'null' || PARALLEL == null || PARALLEL == "") {
+    PARALLEL = "-Djava.util.concurrent.ForkJoinPool.common.parallelism=" + Runtime.runtime.availableProcessors()
+}
+
+if (GC == 'null' || GC == null || GC == "") {
+    GC = "-XX:+UseG1GC"
+}
+
+
+mainClassName = "com.openlattice.launchpad.LaunchPad"
+applicationDefaultJvmArgs = [LAUNCHPAD_XMS, LAUNCHPAD_XMX, "-server", PARALLEL, GC]
+sourceCompatibility = JavaVersion.VERSION_1_8
+targetCompatibility = JavaVersion.VERSION_1_8
+
+println "Using java args for running ${projectName}: " + Arrays.toString(applicationDefaultJvmArgs)
+
+run {
+    if (LP_ARGS != null) {
+        args LP_ARGS.split()
+    } else if (System.getProperty("exec.args") != null) {
+        args System.getProperty("exec.args").split()
+    }
+}
+
+println "Enabled profiles: " + Arrays.toString(run.args)
+
+spotbugs {
+    toolVersion = '3.1.9'
+}
+
+jacoco {
+    toolVersion = "0.8.2"
+}
+
+tasks.withType(com.github.spotbugs.SpotBugsTask) {
+    reports {
+        xml.enabled = false
+        html.enabled = true
+    }
+}
+
+configurations {
+    provided
+}
+
+configurations.all {
+    exclude module: 'slf4j-log4j12'
+    exclude group: 'asm', module: 'asm'
+}
+
+sourceSets {
+    main.compileClasspath += configurations.provided
+    test.compileClasspath += configurations.provided
+    test.runtimeClasspath += configurations.provided
+}
+
+jar {
+    doFirst {
+        manifest {
+            attributes "Class-Path": configurations.runtime.files.collect { it.getName() }.join(" ")
+        }
+    }
+}
+ext.jv = jackson_version
+        //"2.8.11"
+dependencies {
+    spotbugsPlugins 'com.h3xstream.findsecbugs:findsecbugs-plugin:1.7.1'
+    compileOnly 'net.jcip:jcip-annotations:1.0'
+    compileOnly 'com.github.spotbugs:spotbugs-annotations:3.1.3'
+    testCompileOnly 'net.jcip:jcip-annotations:1.0'
+    testCompileOnly 'com.github.spotbugs:spotbugs-annotations:3.1.3'
+
+    /*
+     * SL4J + LOG4J2
+     */
+    compile group: "org.slf4j", name: "slf4j-api", version: "${slf4j_version}"
+
+    compile group: 'org.apache.logging.log4j', name: 'log4j-slf4j-impl', version: "${log4j_version}"
+    compile group: 'org.apache.logging.log4j', name: 'log4j-api', version: "${log4j_version}"
+    compile group: 'org.apache.logging.log4j', name: 'log4j-core', version: "${log4j_version}"
+    compile group: 'org.apache.logging.log4j', name: 'log4j-web', version: "${log4j_version}"
+
+    compile 'commons-cli:commons-cli:1.4'
+
+    compile 'com.zaxxer:HikariCP:2.7.1'
+    compile 'com.microsoft.sqlserver:mssql-jdbc:6.2.2.jre8'
+    compile 'org.postgresql:postgresql:42.2.5'
+    compile fileTree(dir: 'lib/', include: '*.jar')
+
+
+    compile "org.apache.spark:spark-core_2.11:${spark_version}"
+    compile "org.apache.spark:spark-sql_2.11:${spark_version}"
+    compile "org.apache.spark:spark-mllib_2.11:${spark_version}"
+    compile "org.apache.spark:spark-graphx_2.11:${spark_version}"
+    compile "org.apache.spark:spark-streaming_2.11:${spark_version}"
+
+    compile "com.fasterxml.jackson.core:jackson-core:${jv}"
+    compile "com.fasterxml.jackson.core:jackson-databind:${jv}"
+    compile "com.fasterxml.jackson.datatype:jackson-datatype-guava:${jv}"
+    compile "com.fasterxml.jackson.module:jackson-module-jaxb-annotations:${jv}"
+    compile "com.fasterxml.jackson.module:jackson-module-afterburner:${jv}"
+    compile "com.fasterxml.jackson.dataformat:jackson-dataformat-smile:${jv}"
+    compile "com.fasterxml.jackson.dataformat:jackson-dataformat-yaml:${jv}"
+    compile "com.fasterxml.jackson.jaxrs:jackson-jaxrs-json-provider:${jv}"
+    compile "com.fasterxml.jackson.datatype:jackson-datatype-joda:${jv}"
+    compile "com.fasterxml.jackson.datatype:jackson-datatype-jsr310:${jv}"
+    compile "com.fasterxml.jackson.datatype:jackson-datatype-jdk8:${jv}"
+    compile "com.fasterxml.jackson.module:jackson-module-kotlin:${jv}"
+    compile "com.fasterxml.jackson.module:jackson-module-scala_2.11:${jv}"
+    compile 'org.yaml:snakeyaml:${snakeyaml_version}'
+
+    compile "org.ow2.asm:asm:5.0.4"
+    compile "org.jetbrains.kotlin:kotlin-stdlib-jdk8:$kotlin_version"
+
+    compile fileTree(dir: "./lib")
+
+    /*
+     * TESTING
+     */
+    testCompile "junit:junit:${junit_version}"
+    testCompile "org.mockito:mockito-all:${mockito_version}"
+
+}
+
+startScripts {
+    classpath = files(jar.archivePath)
+}
+
+eclipse {
+    ext.downloadSources = true
+    ext.downloadJavadoc = true
+
+    ext.sourceCompatibility = JavaVersion.VERSION_1_8
+    ext.targetCompatibility = JavaVersion.VERSION_1_8
+}
+
+eclipse.classpath.plusConfigurations += [configurations.provided]
+
+compileKotlin {
+    kotlinOptions {
+        jvmTarget = "1.8"
+    }
+}
+compileTestKotlin {
+    kotlinOptions {
+        jvmTarget = "1.8"
+    }
+}